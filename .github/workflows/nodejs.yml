--- conflicted
+++ resolved
@@ -44,11 +44,7 @@
           yarn release && node ./scripts/uploadRelease.js $ACCESS_TOKEN
       - name: yarn release without upload
         if: |
-<<<<<<< HEAD
-          (github.event_name == 'push' && !contains(github.event.ref, '/deploy'))
-=======
             (github.event_name == 'push' && !contains(github.event.ref, '/deploy'))
->>>>>>> 68e11b32
         run: |
           yarn release
 
