--- conflicted
+++ resolved
@@ -194,17 +194,16 @@
             component={WaitingComponent(loginHelperModal)}
           />
         ) : null}
-<<<<<<< HEAD
          {isModal ? (
           <Route
             path="/ServerCreatorModal"
             component={WaitingComponent(ServerCreatorModal)}
-=======
+          />
+        ) : null}
         {isModal ? (
           <Route
             path="/changelogs"
             component={WaitingComponent(ChangelogsModal)}
->>>>>>> 9470fbc4
           />
         ) : null}
       </App>
