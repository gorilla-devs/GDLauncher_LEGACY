import axios from 'axios';
import { push } from 'connected-react-router';
import { message } from 'antd';
import path from 'path';
import fsa from 'fs-extra';
import os from 'os';
import log from 'electron-log';
import store from '../localStore';
import {
  LOGIN_API,
  ACCESS_TOKEN_VALIDATION_URL,
  ACCESS_TOKEN_REFRESH_URL,
} from '../constants';

export const LOGOUT = 'LOGOUT';
export const START_AUTH_LOADING = 'START_AUTH_LOADING';
export const STOP_AUTH_LOADING = 'STOP_AUTH_LOADING';
export const START_TOKEN_CHECK_LOADING = 'START_TOKEN_CHECK_LOADING';
export const STOP_TOKEN_CHECK_LOADING = 'STOP_TOKEN_CHECK_LOADING';
export const AUTH_SUCCESS = 'AUTH_SUCCESS';
export const AUTH_FAILED = 'AUTH_FAILED';
export const START_NATIVE_LOADING = 'START_NATIVE_LOADING';
export const STOP_NATIVE_LOADING = 'STOP_NATIVE_LOADING';

export function login(username, password, remember) {
  return async dispatch => {
    dispatch({
      type: START_AUTH_LOADING
    });
    try {
      const { data, status } = await axios.post(LOGIN_API, {
        agent: {
          name: "Minecraft",
          version: 1
        },
        username,
        password,
        requestUser: true
      }, { headers: { 'Content-Type': 'application/json' }, });
      if (
        status === 200 &&
        data !== undefined &&
        data !== null &&
        Object.prototype.hasOwnProperty.call(data, 'accessToken')
      ) {
        const payload = {
          email: data.user.email,
          username: data.user.username,
          displayName: data.selectedProfile.name,
          accessToken: data.accessToken,
          clientToken: data.clientToken,
          legacy: data.selectedProfile.legacyProfile,
          uuid: data.selectedProfile.id,
<<<<<<< HEAD
          userID: data.selectedProfile.userId,
          newUser: true
=======
          userID: data.selectedProfile.userId
>>>>>>> 4401e624
        };
        if (remember) {
          store.set({
            user: {
              ...payload
            },
            lastUsername: data.user.username
          });
        }
        dispatch({
          type: AUTH_SUCCESS,
          payload
        });
<<<<<<< HEAD

        dispatch(push('/newUserPage'));
=======

        const { newUser } = store.get('settings');

        if (newUser === false) {
          dispatch(push('/home'));
        } else {
          store.set('settings.newUser', false);
          dispatch(push('/newUserPage'));
        }
>>>>>>> 4401e624
      } else {
        message.error('Wrong username or password');
        dispatch({
          type: AUTH_FAILED
        });
      }
    } catch (err) {
      console.error(err);
      message.error('Wrong username or password');
    } finally {
      dispatch({
        type: STOP_AUTH_LOADING
      });
    }
  };
}

export function logout() {
  return dispatch => {
    store.delete('user');
    dispatch({
      type: LOGOUT
    });
    dispatch(push('/'));
  };
}

export function checkAccessToken() {
  return async dispatch => {
    const userData = store.get('user');
    if (userData) {
      dispatch({
        type: START_TOKEN_CHECK_LOADING
      });
      try {
        const res = await axios.post(
          ACCESS_TOKEN_VALIDATION_URL,
          { accessToken: userData.accessToken },
          { 'Content-Type': 'application/json;charset=UTF-8' }
        );
        if (res.status === 204) {
          dispatch({
            type: AUTH_SUCCESS,
            payload: userData
          });
          dispatch(push('/home'));
        }
        return res;
      } catch (error) {
        if (error.response && error.response.status === 403) {
          message.error('Token Not Valid. You Need To Log-In Again :(');
          store.delete('user');
          dispatch({
            type: AUTH_FAILED
          });
        } else if (error.message === 'Network Error') {
          message.info('You are offline. Logging in in offline-mode');
          dispatch({
            type: AUTH_SUCCESS,
            payload: userData
          });
          dispatch(push('/home'));
        }
      } finally {
        dispatch({
          type: STOP_TOKEN_CHECK_LOADING
        });
      }
    }
  };
}

export function tryNativeLauncherProfiles() {
  /*
  / Since there is no way of checking the validity of an access token
  / while also getting the user data attached to that access token, the
  / "hacky" solution is to refresh the access token (it will send the user 
  / data in the response). After getting a 200 status response, we get the 
  / user data and the access token but also update it in the native launcher
  / profiles json.
  */
  return async dispatch => {
    const homedir = process.env.APPDATA || os.homedir();
    const vanillaMCPath = path.join(homedir, '.minecraft');
    try {
      dispatch({ type: START_NATIVE_LOADING });
      const vnlJson = await fsa.readJson(
        path.join(vanillaMCPath, 'launcher_profiles.json')
      );
      const { account } = vnlJson.selectedUser;
      const { accessToken } = vnlJson.authenticationDatabase[account];
      const res = await axios.post(
        ACCESS_TOKEN_REFRESH_URL,
        {
          accessToken,
          clientToken: vnlJson.clientToken,
          requestUser: true
        },
        { 'Content-Type': 'application/json' }
      );
      if (
        res.status === 200 &&
        res.data !== undefined &&
        res.data !== null &&
        Object.prototype.hasOwnProperty.call(res.data, 'accessToken')
      ) {
        const { data } = res;
        const payload = {
          email: data.user.email,
          username: data.user.username,
          displayName: data.selectedProfile.name,
          accessToken: data.accessToken,
          clientToken: data.clientToken,
          legacy: data.selectedProfile.legacyProfile,
          uuid: data.selectedProfile.id,
<<<<<<< HEAD
          userID: data.selectedProfile.userId,
          newUser: true
=======
          userID: data.selectedProfile.userId
>>>>>>> 4401e624
        };
        // We need to update the accessToken in launcher_profiles.json
        vnlJson.authenticationDatabase[data.selectedProfile.userId].accessToken =
          data.accessToken;
        await fsa.writeJson(
          path.join(vanillaMCPath, 'launcher_profiles.json'),
          vnlJson
        );
        store.set({
          user: { ...payload },
          lastUsername: data.user.username
        });
        dispatch({
          type: AUTH_SUCCESS,
          payload
        });
<<<<<<< HEAD
        dispatch(push('/newUserPage'));
=======
        const { newUser } = store.get('settings');

        if (newUser === false) {
          dispatch(push('/home'));
        } else {
          store.set('settings.newUser', false);
          dispatch(push('/newUserPage'));
        }
>>>>>>> 4401e624
      }
    } catch (err) {
      message.error('We could not log you in through Minecraft Launcher. Invalid data.');
      dispatch({
        type: AUTH_FAILED
      });
      log.error(err);
    } finally {
      dispatch({ type: STOP_NATIVE_LOADING });
    }
  };
}<|MERGE_RESOLUTION|>--- conflicted
+++ resolved
@@ -51,12 +51,7 @@
           clientToken: data.clientToken,
           legacy: data.selectedProfile.legacyProfile,
           uuid: data.selectedProfile.id,
-<<<<<<< HEAD
-          userID: data.selectedProfile.userId,
-          newUser: true
-=======
           userID: data.selectedProfile.userId
->>>>>>> 4401e624
         };
         if (remember) {
           store.set({
@@ -70,10 +65,6 @@
           type: AUTH_SUCCESS,
           payload
         });
-<<<<<<< HEAD
-
-        dispatch(push('/newUserPage'));
-=======
 
         const { newUser } = store.get('settings');
 
@@ -83,7 +74,6 @@
           store.set('settings.newUser', false);
           dispatch(push('/newUserPage'));
         }
->>>>>>> 4401e624
       } else {
         message.error('Wrong username or password');
         dispatch({
@@ -199,12 +189,7 @@
           clientToken: data.clientToken,
           legacy: data.selectedProfile.legacyProfile,
           uuid: data.selectedProfile.id,
-<<<<<<< HEAD
-          userID: data.selectedProfile.userId,
-          newUser: true
-=======
           userID: data.selectedProfile.userId
->>>>>>> 4401e624
         };
         // We need to update the accessToken in launcher_profiles.json
         vnlJson.authenticationDatabase[data.selectedProfile.userId].accessToken =
@@ -221,9 +206,6 @@
           type: AUTH_SUCCESS,
           payload
         });
-<<<<<<< HEAD
-        dispatch(push('/newUserPage'));
-=======
         const { newUser } = store.get('settings');
 
         if (newUser === false) {
@@ -232,7 +214,6 @@
           store.set('settings.newUser', false);
           dispatch(push('/newUserPage'));
         }
->>>>>>> 4401e624
       }
     } catch (err) {
       message.error('We could not log you in through Minecraft Launcher. Invalid data.');
