// @flow
import React, { useState, useEffect } from 'react';
import { Menu, Icon, Button } from 'antd';
import { Link } from 'react-router-dom';
import { FontAwesomeIcon } from '@fortawesome/react-fontawesome';
import { faHome, faPlay, faThList } from '@fortawesome/free-solid-svg-icons';
import Badge from '../../../Badge/Badge';
import styles from './HorizontalMenu.scss';
import logo from '../../../../../assets/images/logo.png';

export default props => {
  const isLocation = loc => {
    if (loc === props.location) {
      return true;
    }
    return false;
  };

  return (
    <div className={styles.main}>
      <ul className={styles.ul}>
        <li
          className={`${styles.li} ${
            isLocation('/home') ? styles.activeLink : null
          }`}
        >
          <Link to="/home" draggable="false" className={styles.a}>
            <FontAwesomeIcon icon={faHome} className={styles.i} />
            HOME
          </Link>
        </li>
        <li
          className={`${styles.li} ${
            isLocation('/dmanager') ? styles.activeLink : null
          }`}
        >
          <Link to="/dmanager" draggable="false" className={styles.a}>
            <FontAwesomeIcon icon={faPlay} className={styles.i} />
            INSTANCES
          </Link>
        </li>
        <li
          className={`${styles.li} ${
            isLocation('/curseModpacksBrowser') ? styles.activeLink : null
          }`}
        >
          <Link
            to="/curseModpacksBrowser"
            draggable="false"
            className={styles.a}
          >
            <FontAwesomeIcon icon={faThList} className={styles.i} />
            MODPACKS
          </Link>
<<<<<<< HEAD
        </li>
=======
        </li>   
>>>>>>> 785c1955
      </ul>
    </div>
  );
};<|MERGE_RESOLUTION|>--- conflicted
+++ resolved
@@ -52,11 +52,7 @@
             <FontAwesomeIcon icon={faThList} className={styles.i} />
             MODPACKS
           </Link>
-<<<<<<< HEAD
-        </li>
-=======
         </li>   
->>>>>>> 785c1955
       </ul>
     </div>
   );
