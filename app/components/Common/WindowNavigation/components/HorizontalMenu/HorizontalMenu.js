--- conflicted
+++ resolved
@@ -15,43 +15,6 @@
     return false;
   };
 
-<<<<<<< HEAD
-  render() {
-    return (
-      <div className={styles.main}>
-        <ul className={styles.ul}>
-          <li className={`${styles.li} ${this.isLocation('/home') ? styles.activeLink : null}`}>
-            <Link
-              to="/home"
-              draggable="false"
-              className={styles.a}
-            >
-              <FontAwesomeIcon icon="home" className={styles.i} />
-              HOME
-            </Link>
-          </li>
-          <li className={`${styles.li} ${this.isLocation('/dmanager') ? styles.activeLink : null}`}>
-            <Link
-              to="/dmanager"
-              draggable="false"
-              className={styles.a}
-            >
-              <FontAwesomeIcon icon="play" className={styles.i} />
-              INSTANCES
-            </Link>
-          </li>
-          <li className={`${styles.li} ${this.isLocation('/curseModpacksBrowser') ? styles.activeLink : null}`}>
-            <Link
-              to="/curseModpacksBrowser"
-              draggable="false"
-              className={styles.a}
-            >
-              <FontAwesomeIcon icon="th-list" className={styles.i} />
-              MODPACKS
-            </Link>
-          </li>
-          <li className={`${styles.li} ${this.isLocation('/serverManager') ? styles.activeLink : null}`}>
-=======
   return (
     <div className={styles.main}>
       <ul className={styles.ul}>
@@ -90,7 +53,6 @@
           </Link>
         </li>
         {/* <li className={styles.li}>
->>>>>>> 77c43a05
             <Link
               to="/serverManager"
               draggable="false"
@@ -99,17 +61,8 @@
               <FontAwesomeIcon icon="server" className={styles.i} />
               SERVER
             </Link>
-<<<<<<< HEAD
-          </li>
-        </ul>
-      </div>
-    );
-  }
-}
-=======
           </li> */}
       </ul>
     </div>
   );
-};
->>>>>>> 77c43a05
+};