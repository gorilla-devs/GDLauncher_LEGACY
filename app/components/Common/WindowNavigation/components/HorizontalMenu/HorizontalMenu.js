--- conflicted
+++ resolved
@@ -49,9 +49,6 @@
               </Badge>
             </Link>
           </li>
-<<<<<<< HEAD
-          { <li className={styles.li}>
-=======
           <li className={styles.li}>
             <Link
               to="/curseModpacksBrowser"
@@ -70,7 +67,6 @@
             </Link>
           </li>
           {/* <li className={styles.li}>
->>>>>>> 664a1641
             <Link
               to="/serverManager"
               draggable="false"
