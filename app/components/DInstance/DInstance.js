--- conflicted
+++ resolved
@@ -46,30 +46,17 @@
   componentDidMount = async () => {
     this.updateInstanceConfig();
     // This checks for a valid config every 2 seconds (until it finds one)
-<<<<<<< HEAD
-    if (this.state.version === null) {
-=======
     if (this.state.version === null || this.state.version === "Error") {
->>>>>>> 4401e624
       interval = setInterval(() => {
         this.updateInstanceConfig();
         if (this.state.version !== null) {
           clearInterval(interval);
         }
-<<<<<<< HEAD
-      }, 2000);
-    }
-  };
-
-
-
-=======
       }, 1000);
     }
   };
 
 
->>>>>>> 4401e624
   componentDidUpdate = () => {
     this.percentage = this.updatePercentage();
   };
