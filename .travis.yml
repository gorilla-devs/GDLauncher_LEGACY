sudo: true

matrix:
  include:
    - os: linux
      services: docker
      language: node_js
      node_js:
<<<<<<< HEAD
        - node
        - 8
=======
        - 10
        - 9
>>>>>>> beed884b
      addons:
        apt:
          update: true
          sources:
            - ubuntu-toolchain-r-test
          packages:
            - gcc-multilib
            - g++-4.8
            - g++-multilib
            - icnsutils
            - graphicsmagick
            - xz-utils
            - xorriso
            - rpm
      before_install:
        # This should fix https://github.com/travis-ci/travis-ci/issues/9630
        - sudo chown -R travis:travis $HOME/.cache
        - sudo chown -R travis:travis $TRAVIS_BUILD_DIR/node_modules
    - os: osx
      osx_image: xcode9.4
      language: node_js
      node_js:
<<<<<<< HEAD
        - node
        - 8
=======
        - 10
        - 9
>>>>>>> beed884b
      env:
        - ELECTRON_CACHE=$HOME/.cache/electron
        - ELECTRON_BUILDER_CACHE=$HOME/.cache/electron-builder
      before_deploy:
        # Removing unpacked builds before deploy
        - sudo rm -rf $TRAVIS_BUILD_DIR/release/win-unpacked
        - sudo rm -rf $TRAVIS_BUILD_DIR/release/linux-unpacked
        - ls
        - cd release
        - ls
        # - node $TRAVIS_BUILD_DIR/scripts/preDeploy.js
      deploy:
          provider: releases
          skip_cleanup: true
          prerelease: true
          api_key:
            secure: hF5RKP28CK3zGjqK++zNxMOjXNvGhq51kcbwV2hiMiBs8JSRVzLWgbemQ0qExVzvn5OxH+3GDlZLCeAfeZBjuC8cRqccWQyQ7OAT27PqW1ZvPCSsG6Xz53z6AC06A3j3DkcougqVSVbRBr6JLDZBlNxeVRle+KUM1f0CdmQJtBH71lYYiafmV/xu1rBG0zJJL60nhln84jiorKSekhVnLzyWH+W2H+a3Shl0/TcGvQAJ1oTCypYjmp7+/4vvRTX2wt016UVeW9UYPowBoJWvia3/5ptMJthoYdibQc0NrCvlx1E4L6HlNnrCSZwnxmP9d0mt5kekpmOu+QijS0OrwGSMADzwxfx34cwcLMoX/4Q/E4X4C6fgTSe8s3NODtfKtiiovgX6tNiTu+eLkV/UuRA3qxQGM9vlbbGv37CNY/VLSNbRsEQQsofTzKXjUZ09WcBrHrML2ZZ1j1TkPlkZBf8ZwyqF2Y4Zou+bRDuER1oAHzsptjap2GIa2F8mZ/im6p6DhlU0MvGo4LSbuJwdj5Gc0G/Yq296OUkvH7ue6LgzTceILygt7q2pwz2TJuEK8Sgs+/3wQ2wmjT3m3h4KMt0T1l/DPyZQbQDTUX/7jwI1ObvEbRLH5C+x5B163rN75MvWCDwPuBkErvRQTLE96h+GuGQZvxz34R84aB4zK0Y=
          file:
            - "$TRAVIS_BUILD_DIR/release/GDLauncher-win.zip"
            - "$TRAVIS_BUILD_DIR/release/GDLauncher-linux.zip"
            - "$TRAVIS_BUILD_DIR/release/GDLauncher-mac.zip"
          on:
            tags: true
cache:
  directories:
    - node_modules
    - app/node_modules
    - $(npm config get prefix)/lib/node_modules
    - flow-typed
    - $HOME/.cache/electron
    - $HOME/.cache/electron-builder
    - $HOME/docker

install:
  - export CXX="g++-4.8"
  - npm install
  - npm rebuild node-sass
  # On Linux, initialize "virtual display". See before_script
  - |
    if [ "$TRAVIS_OS_NAME" == "linux" ]; then
      /sbin/start-stop-daemon \
      --start \
      --quiet \
      --pidfile /tmp/custom_xvfb_99.pid \
      --make-pidfile \
      --background \
      --exec /usr/bin/Xvfb \
      -- :99 -ac -screen 0 1280x1024x16
    else
      :
    fi

before_script:
  # On Linux, create a "virtual display". This allows browsers to work properly
  - if [[ "$TRAVIS_OS_NAME" == "linux" ]]; then export DISPLAY=:99.0; fi
  - if [[ "$TRAVIS_OS_NAME" == "linux" ]]; then sh -e /etc/init.d/xvfb start; fi
  - if [[ "$TRAVIS_OS_NAME" == "linux" ]]; then sleep 3; fi

script:
  - npm run package
  - if [[ "$TRAVIS_OS_NAME" == "osx" ]]; then npm run package-all; fi<|MERGE_RESOLUTION|>--- conflicted
+++ resolved
@@ -6,13 +6,8 @@
       services: docker
       language: node_js
       node_js:
-<<<<<<< HEAD
-        - node
-        - 8
-=======
         - 10
         - 9
->>>>>>> beed884b
       addons:
         apt:
           update: true
@@ -35,13 +30,8 @@
       osx_image: xcode9.4
       language: node_js
       node_js:
-<<<<<<< HEAD
-        - node
-        - 8
-=======
         - 10
         - 9
->>>>>>> beed884b
       env:
         - ELECTRON_CACHE=$HOME/.cache/electron
         - ELECTRON_BUILDER_CACHE=$HOME/.cache/electron-builder
